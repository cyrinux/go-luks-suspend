--- conflicted
+++ resolved
@@ -1,26 +1,18 @@
 #!/usr/bin/ash
 
-<<<<<<< HEAD
 reboot() {
     echo 128 > /proc/sys/kernel/sysrq
     echo b > /proc/sysrq-trigger
 }
-=======
+
 cryptname="${1}"
->>>>>>> f5e2c8f3
+
+# Abort if we do not know the cryptdevice
+test -n "${cryptname}" || reboot
 
 # Start udev from initramfs
 /usr/lib/systemd/systemd-udevd --daemon --resolve-names=never
 
-<<<<<<< HEAD
-# Retrieve cryptdevice name from boot cmdline
-cryptname=$(sed -n 's/.*cryptdevice=[^: ]*:\([^: ]*\).*$/\1/p' /proc/cmdline)
-
-# Abort if we do not know the cryptdevice
-test -n "${cryptname}" || reboot
-
-=======
->>>>>>> f5e2c8f3
 # Suspend root device
 cryptsetup luksSuspend "${cryptname}"
 
